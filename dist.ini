name    = Net-DNS-SPF-Expander
author  = Amiri Barksdale <amiri@campusexplorer.com>
license = Perl_5
copyright_holder = Amiri Barksdale
copyright_year   = 2013

<<<<<<< HEAD
version = 0.010_01

=======
>>>>>>> afc7f09d
[@Basic]
[ReadmeFromPod]
[InstallGuide]
[MetaJSON]
[Git::NextVersion]
version_regexp = ^([\d\.]+)$
[Git::Tag]
tag_format = %v
[PkgVersion]

[MetaResources]
repository.url    = git://github.com/amiri/Net-DNS-SPF-Expander.git
repository.web    = http://github.com/amiri/Net-DNS-SPF-Expander
repository.type   = git
bugtracker.web    = https://github.com/amiri/Net-DNS-SPF-Expander/issues

[AutoPrereqs]
[NextRelease]
    format = %-9v %{yyyy-MM-dd}d

[ExecDir]
dir = script<|MERGE_RESOLUTION|>--- conflicted
+++ resolved
@@ -4,11 +4,6 @@
 copyright_holder = Amiri Barksdale
 copyright_year   = 2013
 
-<<<<<<< HEAD
-version = 0.010_01
-
-=======
->>>>>>> afc7f09d
 [@Basic]
 [ReadmeFromPod]
 [InstallGuide]
